--- conflicted
+++ resolved
@@ -4,10 +4,9 @@
 import { setupAuth } from "./auth";
 import axios from "axios";
 import { getAIResponse } from "./ai-service";
-<<<<<<< HEAD
+
 import { jsonStockService } from "./services/json-stock-service";
-=======
->>>>>>> 7e51c839
+
 export async function registerRoutes(app: Express): Promise<Server> {
   // Set up authentication routes
   setupAuth(app);
@@ -678,38 +677,10 @@
 
   // Stock Data API Endpoints
   
-<<<<<<< HEAD
+
   // Get stock data from JSON files
-=======
-  // Get stock data (from cache if available, otherwise from API)
-  // Get list of available stocks
-  app.get("/api/stocks", async (req, res) => {
-    try {
-      // Get list of available symbols from JSON files
-      const { jsonStockService } = await import('./services/json-stock-service');
-      const symbols = jsonStockService.getAvailableSymbols();
-      
-      if (symbols.length === 0) {
-        console.log('[API] No JSON stock files found, returning empty list');
-        return res.status(404).json({ 
-          error: "No stock data available", 
-          message: "No JSON stock files found in the data directory" 
-        });
-      }
-      
-      console.log(`[API] Returning ${symbols.length} available stock symbols`);
-      res.json(symbols);
-    } catch (error: any) {
-      console.error('[API] Error getting available stocks:', error);
-      res.status(500).json({ 
-        error: "Failed to fetch available stocks", 
-        message: error.message 
-      });
-    }
-  });
-
   // Get stock data for a specific symbol
->>>>>>> 7e51c839
+
   app.get("/api/stock/:symbol", async (req, res) => {
     try {
       const { symbol } = req.params;
@@ -722,12 +693,7 @@
       
       console.log(`[API] Getting stock data for ${normalizedSymbol}`);
       
-<<<<<<< HEAD
-=======
-      // Import the JSON stock service
-      const { jsonStockService } = await import('./services/json-stock-service');
-      
->>>>>>> 7e51c839
+
       // Get stock data directly from JSON files
       if (jsonStockService.fileExists(normalizedSymbol)) {
         const stockData = jsonStockService.getStockData(normalizedSymbol);
@@ -763,15 +729,9 @@
       const symbolsToRefresh = symbols.map(s => s.toUpperCase());
       
       console.log(`[API] Request to refresh cache for ${symbolsToRefresh.length} symbols: ${symbolsToRefresh.join(', ')}`);
-<<<<<<< HEAD
       
       // For JSON files, we just check if they exist
-=======
-      
-      // For JSON files, we just check if they exist
-      const { jsonStockService } = await import('./services/json-stock-service');
-      
->>>>>>> 7e51c839
+
       const success = [];
       const failures = [];
       
@@ -802,67 +762,19 @@
   app.post("/api/stock/clear-cache", async (req, res) => {
     try {
       console.log(`[API] Clearing stock cache requested - Not implemented for JSON files`);
-<<<<<<< HEAD
-      
+      
+
       // For JSON files, we don't need to clear anything since they're read directly from disk
       res.json({
         message: "No cache to clear with JSON files. They are read directly from disk.",
         availableFiles: jsonStockService.getAvailableSymbols().length
+
       });
     } catch (error: any) {
       console.error(`[API] Error in clear cache endpoint:`, error);
       res.status(500).json({ 
         error: "Error processing clear cache request", 
-=======
-      
-      // For JSON files, we don't need to clear anything since they're read directly
-      res.json({
-        message: "No cache to clear with JSON files. They are read directly from disk.",
-        availableFiles: (await import('./services/json-stock-service')).jsonStockService.getAvailableSymbols().length
-      });
-    } catch (error: any) {
-      console.error(`[API] Error in clear cache endpoint:`, error);
-      res.status(500).json({ 
-        error: "Error processing clear cache request", 
-        message: error.message 
-      });
-    }
-  });
-  
-  // Get stock history data for charts
-  app.get("/api/stocks/history/:symbol", async (req, res) => {
-    try {
-      const { symbol } = req.params;
-      if (!symbol) {
-        return res.status(400).json({ error: "Symbol is required" });
-      }
-      
-      // Uppercase the symbol for consistency
-      const normalizedSymbol = symbol.toUpperCase();
-      
-      console.log(`[API] Getting stock history data for ${normalizedSymbol}`);
-      
-      // Import the JSON stock service
-      const { jsonStockService } = await import('./services/json-stock-service');
-      
-      // Get stock data which includes history
-      const stockData = jsonStockService.getStockData(normalizedSymbol);
-      
-      if (!stockData) {
-        return res.status(404).json({ error: "Stock data not found" });
-      }
-      
-      // Format and return the history data
-      res.json({
-        symbol: normalizedSymbol,
-        history: stockData.history || [],
-        source: "JSON Stock Data"
-      });
-    } catch (error: any) {
-      console.error(`[API] Error getting stock history data:`, error);
-      res.status(500).json({ 
-        error: "Failed to fetch stock history data", 
->>>>>>> 7e51c839
+
         message: error.message 
       });
     }
